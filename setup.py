# Copyright 2018 Jetperch LLC
#
# Licensed under the Apache License, Version 2.0 (the "License");
# you may not use this file except in compliance with the License.
# You may obtain a copy of the License at
#
#     http://www.apache.org/licenses/LICENSE-2.0
#
# Unless required by applicable law or agreed to in writing, software
# distributed under the License is distributed on an "AS IS" BASIS,
# WITHOUT WARRANTIES OR CONDITIONS OF ANY KIND, either express or implied.
# See the License for the specific language governing permissions and
# limitations under the License.

"""
Joulescope python setuptools module.

See:
https://packaging.python.org/en/latest/distributing.html
https://github.com/pypa/sampleproject
"""

# Always prefer setuptools over distutils
import setuptools
from setuptools.command.sdist import sdist
from distutils.command.clean import clean as dist_clean
import distutils.cmd
import os
import sys
import subprocess
import site
import shutil


<<<<<<< HEAD
VERSION = '0.5.1-dev'  # CHANGE THIS VERSION!
=======
VERSION = '0.5.1'  # CHANGE THIS VERSION!
>>>>>>> 7d296b1e
JOULESCOPE_VERSION_MIN = '0.5.1'  # also update requirements.txt
MYPATH = os.path.abspath(os.path.dirname(__file__))
VERSION_PATH = os.path.join(MYPATH, 'joulescope_ui', 'version.py')


def find_qt_rcc():
    # Hack.  https://bugreports.qt.io/browse/PYSIDE-779
    # Fixed in 5.12.0 which is not released as of 2018 Oct 15.
    fname = shutil.which('pyside2-rcc')
    if fname:
        return fname
    for path in site.getsitepackages():
        fname = os.path.join(path, 'PySide2', 'pyside2-rcc.exe')
        if os.path.isfile(fname):
            return fname
    raise ValueError('qt rcc not found')


def convert_qt_ui():
    from pyside2uic import compileUi
    rcc_path = find_qt_rcc()
    for path in [os.path.join(MYPATH, 'joulescope_ui'), os.path.join(MYPATH, 'joulescope_ui', 'plugins')]:
        ignore_filename = os.path.join(path, '.gitignore')
        with open(ignore_filename, 'wt') as ignore:
            ignore.write('# Automatically generated.  DO NOT EDIT\n')
            for source in os.listdir(path):
                source_base, ext = os.path.splitext(source)
                if ext == '.ui':
                    target = source_base + '.py'
                    with open(os.path.join(path, source), 'rt', encoding='utf8') as fsource:
                        with open(os.path.join(path, target), 'wt', encoding='utf8') as ftarget:
                            compileUi(fsource, ftarget, execute=False, indent=4, from_imports=True)
                elif ext == '.qrc':
                    target = source_base + '_rc.py'
                    rc = subprocess.run([rcc_path, os.path.join(path, source), '-o', os.path.join(path, target)])
                    if rc.returncode:
                        raise RuntimeError('failed on .qrc file')
                else:
                    continue
                ignore.write('%s\n' % target)


def update_version_py():
    with open(VERSION_PATH, 'wt') as fv:
        fv.write('# AUTOMATICALLY GENERATED BY setup.py\n')
        fv.write(f'VERSION = "{VERSION}"\n')


def clean_version_py():
    if os.path.isfile(VERSION_PATH):
        os.remove(VERSION_PATH)


def update_inno_iss():
    path = os.path.join(MYPATH, 'joulescope.iss')
    with open(path, 'rt') as fv:
        lines = fv.readlines()
    version_underscore = VERSION.replace('.', '_')
    for idx, line in enumerate(lines):
        if line.startswith('#define MyAppVersionUnderscores'):
            lines[idx] = f'#define MyAppVersionUnderscores "{version_underscore}"\n'
        elif line.startswith('#define MyAppVersion'):
            lines[idx] = f'#define MyAppVersion "{VERSION}"\n'
    with open(path, 'wt') as fv:
        fv.write(''.join(lines))


class CustomBuildQt(distutils.cmd.Command):
    """Custom command to build Qt resource file and Qt user interface modules."""

    description = 'Build Qt resource file and Qt user interface modules.'
    user_options = []

    def initialize_options(self):
        pass

    def finalize_options(self):
        pass

    def run(self):
        convert_qt_ui()


class CustomSdistCommand(sdist):
    def run(self):
        update_version_py()
        update_inno_iss()
        convert_qt_ui()
        sdist.run(self)


class CustomCleanCommand(dist_clean):
    def run(self):
        clean_version_py()


if sys.platform.startswith('win'):
    PLATFORM_INSTALL_REQUIRES = ['pypiwin32>=223']
else:
    PLATFORM_INSTALL_REQUIRES = []


# Get the long description from the README file
with open(os.path.join(MYPATH, 'README.md'), encoding='utf-8') as f:
    long_description = f.read()

setuptools.setup(
    name='joulescope_ui',
    version=VERSION,
    description='Joulescope™ graphical user interface',
    long_description=long_description,
    long_description_content_type='text/markdown',
    url='https://www.joulescope.com',
    author='Jetperch LLC',
    author_email='joulescope-dev@jetperch.com',
    license='Apache',

    cmdclass={
        'qt': CustomBuildQt,
        'sdist': CustomSdistCommand,
        'clean': CustomCleanCommand,
    },

    # Classifiers help users find your project by categorizing it.
    #
    # For a list of valid classifiers, see https://pypi.org/classifiers/
    classifiers=[  # Optional
        'Development Status :: 4 - Beta',

        # Indicate who your project is intended for
        'Intended Audience :: End Users/Desktop',
        'Topic :: Scientific/Engineering',
        'Topic :: Software Development :: Embedded Systems',

        # Pick your license as you wish
        'License :: OSI Approved :: Apache Software License',

        # Supported Python versions
        'Programming Language :: Python :: 3.6',
        'Programming Language :: Python :: 3.7',
    ],

    keywords='joulescope ui gui "user interface"',

    packages=setuptools.find_packages(exclude=['docs', 'test', 'dist', 'build']),

    include_package_data=True,
    
    # See https://packaging.python.org/guides/distributing-packages-using-setuptools/#python-requires
    python_requires='~=3.6',    
    
    # See https://packaging.python.org/en/latest/requirements.html
    install_requires=[
        'json5>=0.6.1',
        'numpy>=1.15.2',
        'python-dateutil>=2.7.3',
        'pyside2>=5.13.0',
        # 'pyqtgraph>=0.11.0', eventually, but PEP 508 URL for now:
        'pyqtgraph @ https://github.com/jetperch/pyqtgraph/tarball/c8548b3246d29ee84a1ef76ebf63a5bb0e39c917#egg=pyqtgraph-0.11.0.dev0',
        'requests>=2.0.0',
        'joulescope>=' + JOULESCOPE_VERSION_MIN,
    ] + PLATFORM_INSTALL_REQUIRES,
    
    extras_require={
        'dev': ['check-manifest', 'Cython', 'coverage', 'wheel', 'pyinstaller'],
    },

    entry_points={
        'gui_scripts': [
            'joulescope_ui=joulescope_ui.main:run',
        ],
    },
    
    project_urls={
        'Bug Reports': 'https://github.com/jetperch/pyjoulescope_ui/issues',
        'Funding': 'https://www.joulescope.com',
        'Twitter': 'https://twitter.com/joulescope',
        'Source': 'https://github.com/jetperch/pyjoulescope_ui/',
    },
)<|MERGE_RESOLUTION|>--- conflicted
+++ resolved
@@ -32,11 +32,7 @@
 import shutil
 
 
-<<<<<<< HEAD
-VERSION = '0.5.1-dev'  # CHANGE THIS VERSION!
-=======
-VERSION = '0.5.1'  # CHANGE THIS VERSION!
->>>>>>> 7d296b1e
+VERSION = '0.6.0-dev0'  # CHANGE THIS VERSION!
 JOULESCOPE_VERSION_MIN = '0.5.1'  # also update requirements.txt
 MYPATH = os.path.abspath(os.path.dirname(__file__))
 VERSION_PATH = os.path.join(MYPATH, 'joulescope_ui', 'version.py')
